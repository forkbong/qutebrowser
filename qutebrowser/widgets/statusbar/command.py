--- conflicted
+++ resolved
@@ -65,15 +65,7 @@
     show_cmd = pyqtSignal()
     hide_cmd = pyqtSignal()
 
-<<<<<<< HEAD
-    def __init__(self, parent=None):
-=======
-    # FIXME won't the tab key switch to the next widget?
-    # See http://www.saltycrane.com/blog/2008/01/how-to-capture-tab-key-press-event-with/
-    # for a possible fix.
-
     def __init__(self, win_id, parent=None):
->>>>>>> de37ed64
         misc.CommandLineEdit.__init__(self, parent)
         misc.MinimalLineEditMixin.__init__(self)
         self._win_id = win_id
