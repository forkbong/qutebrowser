## general

aliases:
  default:
    w: session-save
    q: close
    qa: quit
    wq: quit --save
    wqa: quit --save
  type:
    name: Dict
    keytype:
      name: String
      forbidden: ' '
    valtype: Command
    none_ok: true
  desc: >-
    Aliases for commands.

    The keys of the given dictionary are the aliases, while the values are the
    commands they map to.

confirm_quit:
  type: ConfirmQuit
  default: [never]
  desc: Require a confirmation before quitting the application.

history_gap_interval:
  type: Int
  default: 30
  desc: >-
    Maximum time (in minutes) between two history items for them to be
    considered being from the same browsing session.

    Items with less time between them are grouped when being displayed in
    `:history`. Use -1 to disable separation.

ignore_case:
  renamed: search.ignore_case

search.ignore_case:
  type: IgnoreCase
  default: smart
  desc: When to find text on a page case-insensitively.

search.incremental:
  type: Bool
  default: True
  desc: Find text on a page incrementally, renewing the search for each typed character.

new_instance_open_target:
  type:
    name: String
    valid_values:
      - tab: Open a new tab in the existing window and activate the window.
      - tab-bg: Open a new background tab in the existing window and activate
          the window.
      - tab-silent: Open a new tab in the existing window without activating
          the window.
      - tab-bg-silent: Open a new background tab in the existing window without
          activating the window.
      - window: Open in a new window.
  default: tab
  desc: >-
    How to open links in an existing instance if a new one is launched.

    This happens when e.g. opening a link from a terminal.

    See `new_instance_open_target_window` to customize in which window the link
    is opened in.

new_instance_open_target_window:
  type:
    name: String
    valid_values:
      - first-opened: Open new tabs in the first (oldest) opened window.
      - last-opened: Open new tabs in the last (newest) opened window.
      - last-focused: Open new tabs in the most recently focused window.
      - last-visible: Open new tabs in the most recently visible window.
  default: last-focused
  desc: >-
    Which window to choose when opening links as new tabs.

    When `new_instance_open_target` is set to `window`, this is ignored.

session_default_name:
  renamed: session.default_name

session.default_name:
  type:
    name: SessionName
    none_ok: true
  default: null
  desc: >-
    Name of the session to save by default.

    If this is set to null, the session which was last loaded is saved.

session.lazy_restore:
  type: Bool
  default: false
  desc: Load a restored tab as soon as it takes focus.

backend:
  type:
    name: String
    valid_values:
      - webengine: Use QtWebEngine (based on Chromium).
      - webkit: Use QtWebKit (based on WebKit, similar to Safari).
  default: webengine
  restart: true
  desc: >-
    Backend to use to display websites.

    qutebrowser supports two different web rendering engines / backends,
    QtWebKit and QtWebEngine.

    QtWebKit was discontinued by the Qt project with Qt 5.6, but picked up as a
    well maintained fork: https://github.com/annulen/webkit/wiki - qutebrowser
    only supports the fork.

    QtWebEngine is Qt's official successor to QtWebKit. It's slightly more
    resource hungry than QtWebKit and has a couple of missing features in
    qutebrowser, but is generally the preferred choice.


## qt

qt_args:
  renamed: qt.args

qt.args:
  type:
    name: List
    valtype: String
    none_ok: true
  default: []
  restart: true
  desc: >-
    Additional arguments to pass to Qt, without leading `--`.

    With QtWebEngine, some Chromium arguments (see
    https://peter.sh/experiments/chromium-command-line-switches/ for a list)
    will work.

force_software_rendering:
  renamed: qt.force_software_rendering

qt.force_software_rendering:
  type:
    name: String
    valid_values:
      - software-opengl: Tell LibGL to use a software implementation of GL
            (`LIBGL_ALWAYS_SOFTWARE` / `QT_XCB_FORCE_SOFTWARE_OPENGL`)
      - qt-quick: Tell Qt Quick to use a software renderer instead of OpenGL.
            (`QT_QUICK_BACKEND=software`)
      - chromium: Tell Chromium to disable GPU support and use Skia software
            rendering instead. (`--disable-gpu`)
      - none: Don't force software rendering.
  default: none
  backend: QtWebEngine
  restart: true
  desc: >-
    Force software rendering for QtWebEngine.

    This is needed for QtWebEngine to work with Nouveau drivers and can be
    useful in other scenarios related to graphic issues.

qt.force_platform:
  type:
    name: String
    none_ok: true
  default: null
  restart: true
  desc: >-
    Force a Qt platform to use.

    This sets the `QT_QPA_PLATFORM` environment variable and is useful to force
    using the XCB plugin when running QtWebEngine on Wayland.

qt.process_model:
  type:
    name: String
    valid_values:
      - process-per-site-instance: Pages from separate sites are put into
            separate processes and separate visits to the same site are also
            isolated.
      - process-per-site: Pages from separate sites are put into separate
            processes. Unlike Process per Site Instance, all visits to the same
            site will share an OS process. The benefit of this model is reduced
            memory consumption, because more web pages will share processes.
            The drawbacks include reduced security, robustness, and
            responsiveness.
      - single-process: Run all tabs in a single process. This should be used
            for debugging purposes only, and it disables `:open --private`.
  default: process-per-site-instance
  backend: QtWebEngine
  restart: true
  desc: >-
    Which Chromium process model to use.

    Alternative process models use less resources, but decrease security and
    robustness.

    See the following pages for more details:

      - https://www.chromium.org/developers/design-documents/process-models
      - https://doc.qt.io/qt-5/qtwebengine-features.html#process-models

qt.low_end_device_mode:
  type:
    name: String
    valid_values:
      - always: Always use low-end device mode.
      - auto: Decide automatically (uses low-end mode with < 1 GB available
            RAM).
      - never: Never use low-end device mode.
  default: auto
  backend: QtWebEngine
  restart: true
  desc: >-
    When to use Chromium's low-end device mode.

    This improves the RAM usage of renderer processes, at the expense of
    performance.

qt.highdpi:
  type: Bool
  default: false
  restart: true
  desc: >-
    Turn on Qt HighDPI scaling.

    This is equivalent to setting QT_AUTO_SCREEN_SCALE_FACTOR=1 in the
    environment.

    It's off by default as it can cause issues with some bitmap fonts.
    As an alternative to this, it's possible to set font sizes and the
    `zoom.default` setting.

## auto_save

auto_save.interval:
  type:
    name: Int
    minval: 0
    maxval: maxint
  default: 15000
  desc: Time interval (in milliseconds) between auto-saves of
    config/cookies/etc.

auto_save.session:
  type: Bool
  default: false
  desc: Always restore open sites when qutebrowser is reopened.

## content

content.autoplay:
  default: true
  type: Bool
  backend:
    QtWebEngine: Qt 5.10
    QtWebKit: false
  supports_pattern: true
  desc: >-
    Automatically start playing `<video>` elements.

    Note: On Qt < 5.11, this option needs a restart and does not support URL
    patterns.

content.cache.size:
  default: null
  type:
    name: Int
    none_ok: true
    minval: 0
    maxval: maxint64
  desc: >-
    Size (in bytes) of the HTTP network cache. Null to use the default value.

    With QtWebEngine, the maximum supported value is 2147483647 (~2 GB).

content.canvas_reading:
  default: true
  type: Bool
  backend: QtWebEngine
  restart: true
  desc: >-
    Allow websites to read canvas elements.

    Note this is needed for some websites to work properly.

# Defaults from QWebSettings::QWebSettings() in
# qtwebkit/Source/WebKit/qt/Api/qwebsettings.cpp

content.cache.maximum_pages:
  default: 0
  type:
    name: Int
    minval: 0
    maxval: maxint
  backend: QtWebKit
  desc: >-
    Maximum number of pages to hold in the global memory page cache.

    The page cache allows for a nicer user experience when navigating forth or
    back to pages in the forward/back history, by pausing and resuming up to
    _n_ pages.

    For more information about the feature, please refer to:
    http://webkit.org/blog/427/webkit-page-cache-i-the-basics/

content.cache.appcache:
  default: true
  type: Bool
  backend: QtWebKit
  supports_pattern: true
  desc: >-
    Enable support for the HTML 5 web application cache feature.

    An application cache acts like an HTTP cache in some sense. For documents
    that use the application cache via JavaScript, the loader engine will first
    ask the application cache for the contents, before hitting the network.

content.cookies.accept:
  default: all
  backend:
    QtWebKit: true
    QtWebEngine: Qt 5.11
  type:
    name: String
    valid_values:
      - all: "Accept all cookies."
      - no-3rdparty: "Accept cookies from the same origin only. This is known
          to break some sites, such as GMail."
      - no-unknown-3rdparty: "Accept cookies from the same origin only, unless
          a cookie is already set for the domain. On QtWebEngine, this is the
          same as no-3rdparty."
      - never: "Don't accept cookies at all."
  desc: Which cookies to accept.

content.cookies.store:
  default: true
  type: Bool
  desc: >-
    Store cookies.

    Note this option needs a restart with QtWebEngine on Qt < 5.9.

content.default_encoding:
  type: String
  default: iso-8859-1
  desc: >-
    Default encoding to use for websites.

    The encoding must be a string describing an encoding such as _utf-8_,
    _iso-8859-1_, etc.

content.windowed_fullscreen:
  type: Bool
  default: false
  desc: >-
    Limit fullscreen to the browser window (does not expand to fill the screen).

content.desktop_capture:
  type: BoolAsk
  default: ask
  supports_pattern: true
  desc: >-
    Allow websites to share screen content.

    On Qt < 5.10, a dialog box is always displayed, even if this is set to
    "true".

content.developer_extras:
  deleted: true

content.dns_prefetch:
  default: false
  type: Bool
  backend:
    QtWebKit: true
    QtWebEngine: Qt 5.12
  supports_pattern: true
  desc: Try to pre-fetch DNS entries to speed up browsing.

content.frame_flattening:
  default: false
  type: Bool
  backend: QtWebKit
  supports_pattern: true
  desc: >-
    Expand each subframe to its contents.

    This will flatten all the frames to become one scrollable page.

content.geolocation:
  default: ask
  type: BoolAsk
  supports_pattern: true
  desc: Allow websites to request geolocations.

content.mouse_lock:
  default: ask
  type: BoolAsk
  supports_pattern: true
  backend:
    QtWebKit: false
    QtWebEngine: Qt 5.8
  desc: Allow websites to lock your mouse pointer.

content.headers.accept_language:
  type:
    name: String
    none_ok: true
  supports_pattern: true
  default: en-US,en
  desc: >-
    Value to send in the `Accept-Language` header.

    Note that the value read from JavaScript is always the global value.

content.headers.custom:
  default: {}
  type:
    name: Dict
    keytype:
      name: String
      encoding: ascii
    valtype:
      name: String
      encoding: ascii
    none_ok: true
  supports_pattern: true
  desc: Custom headers for qutebrowser HTTP requests.

content.headers.do_not_track:
  type:
    name: Bool
    none_ok: true
  default: true
  supports_pattern: true
  desc: >-
    Value to send in the `DNT` header.

    When this is set to true, qutebrowser asks websites to not track your
    identity. If set to null, the DNT header is not sent at all.

content.headers.referer:
  default: same-domain
  type:
    name: String
    valid_values:
      - always: "Always send the Referer."
      - never: "Never send the Referer. This is not recommended, as some sites
          may break."
      - same-domain: "Only send the Referer for the same domain. This will
          still protect your privacy, but shouldn't break any sites. With
          QtWebEngine, the referer will still be sent for other domains, but
          with stripped path information."
  restart: true
  desc: >-
    When to send the Referer header.

    The Referer header tells websites from which website you were coming from
    when visiting them.

    No restart is needed with QtWebKit.

content.headers.user_agent:
  default: null
  type:
    name: String
    none_ok: true
    completions:
      # To update the following list of user agents, run the script
      # 'ua_fetch.py'
      # Vim-protip: Place your cursor below this comment and run
      # :r!python scripts/dev/ua_fetch.py
      - - "Mozilla/5.0 (Windows NT 10.0; Win64; x64) AppleWebKit/537.36 (KHTML,
          like Gecko) Chrome/76.0.3809.132 Safari/537.36"
        - Chrome 76 Win10
      - - "Mozilla/5.0 (X11; Linux x86_64) AppleWebKit/537.36 (KHTML, like
          Gecko) Chrome/76.0.3809.132 Safari/537.36"
        - Chrome 76 Linux
      - - ""
        - Use default QtWebKit/QtWebEngine User-Agent

  supports_pattern: true
  desc: >-
    User agent to send. Unset to send the default.

    Note that the value read from JavaScript is always the global value.

content.host_blocking.enabled:
  default: true
  supports_pattern: true
  type: Bool
  desc: Enable host blocking.

content.host_blocking.lists:
  default:
    - "https://raw.githubusercontent.com/StevenBlack/hosts/master/hosts"
  type:
    name: List
    valtype: Url
    none_ok: true
  desc: |
    List of URLs of lists which contain hosts to block.

    The file can be in one of the following formats:

    - An `/etc/hosts`-like file
    - One host per line
    - A zip-file of any of the above, with either only one file, or a file
      named `hosts` (with any extension).

    It's also possible to add a local file or directory via a `file://` URL. In
    case of a directory, all files in the directory are read as adblock lists.

    The file `~/.config/qutebrowser/blocked-hosts` is always read if it exists.

content.host_blocking.whitelist:
  default: []
  type:
    name: List
    valtype: UrlPattern
    none_ok: true
  desc: >-
    A list of patterns that should always be loaded, despite being ad-blocked.

    Note this whitelists blocked hosts, not first-party URLs. As an example, if
    `example.org` loads an ad from `ads.example.org`, the whitelisted host
    should be `ads.example.org`. If you want to disable the adblocker on a
    given page, use the `content.host_blocking.enabled` setting with a URL
    pattern instead.

    Local domains are always exempt from hostblocking.

content.hyperlink_auditing:
  default: false
  type: Bool
  supports_pattern: true
  desc: Enable hyperlink auditing (`<a ping>`).

content.images:
  default: true
  type: Bool
  desc: Load images automatically in web pages.
  supports_pattern: true

content.javascript.alert:
  default: true
  type: Bool
  desc: Show javascript alerts.

content.javascript.can_access_clipboard:
  default: false
  type: Bool
  supports_pattern: true
  desc: >-
    Allow JavaScript to read from or write to the clipboard.

    With QtWebEngine, writing the clipboard as response to a user interaction
    is always allowed.

content.javascript.can_close_tabs:
  default: false
  type: Bool
  backend: QtWebKit
  supports_pattern: true
  desc: Allow JavaScript to close tabs.

content.javascript.can_open_tabs_automatically:
  default: false
  type: Bool
  supports_pattern: true
  desc: Allow JavaScript to open new tabs without user interaction.

content.javascript.enabled:
  default: true
  type: Bool
  supports_pattern: true
  desc: Enable JavaScript.

content.javascript.log:
  type:
    name: Dict
    fixed_keys: ['unknown', 'info', 'warning', 'error']
    keytype: String
    valtype:
      name: String
      valid_values:
        - none: "Don't log messages."
        - debug: Log messages with debug level.
        - info: Log messages with info level.
        - warning: Log messages with warning level.
        - error: Log messages with error level.
  default:
    unknown: debug
    info: debug
    warning: debug
    error: debug
  desc: >-
    Log levels to use for JavaScript console logging messages.

    When a JavaScript message with the level given in the dictionary key is
    logged, the corresponding dictionary value selects the qutebrowser logger
    to use.

    On QtWebKit, the "unknown" setting is always used.

content.javascript.modal_dialog:
  type: Bool
  default: false
  desc: Use the standard JavaScript modal dialog for `alert()` and `confirm()`.

content.javascript.prompt:
  default: true
  type: Bool
  desc: Show javascript prompts.

content.local_content_can_access_remote_urls:
  default: false
  type: Bool
  supports_pattern: true
  desc: Allow locally loaded documents to access remote URLs.

content.local_content_can_access_file_urls:
  default: true
  type: Bool
  supports_pattern: true
  desc: Allow locally loaded documents to access other local URLs.

content.local_storage:
  default: true
  type: Bool
  supports_pattern: true
  desc: Enable support for HTML 5 local storage and Web SQL.

content.media_capture:
  default: ask
  type: BoolAsk
  supports_pattern: true
  backend: QtWebEngine
  desc: Allow websites to record audio/video.

content.netrc_file:
  default: null
  type:
    name: File
    none_ok: true
  desc: >-
    Netrc-file for HTTP authentication.

    If unset, `~/.netrc` is used.

content.notifications:
  default: ask
  type: BoolAsk
  supports_pattern: true
  backend:
    QtWebEngine: Qt 5.13
    QtWebKit: true
  desc: Allow websites to show notifications.

content.pdfjs:
  default: false
  type: Bool
  supports_pattern: true
  desc: >-
    Allow pdf.js to view PDF files in the browser.

    Note that the files can still be downloaded by clicking the download button
    in the pdf.js viewer.

content.persistent_storage:
  default: ask
  type: BoolAsk
  supports_pattern: true
  backend:
    QtWebKit: false
    QtWebEngine: Qt 5.11
  desc: Allow websites to request persistent storage quota via
    `navigator.webkitPersistentStorage.requestQuota`.

content.plugins:
  default: false
  type: Bool
  supports_pattern: true
  desc: Enable plugins in Web pages.

content.print_element_backgrounds:
  type: Bool
  default: true
  backend:
    QtWebKit: true
    QtWebEngine: Qt 5.8
  supports_pattern: true
  desc: >-
    Draw the background color and images also when the page is printed.

content.private_browsing:
  type: Bool
  default: false
  desc: Open new windows in private browsing mode which does not record visited
    pages.

content.proxy:
  default: system
  type: Proxy
  desc: >-
    Proxy to use.

    In addition to the listed values, you can use a `socks://...` or
    `http://...` URL.

content.proxy_dns_requests:
  default: true
  type: Bool
  backend: QtWebKit
  desc: Send DNS requests over the configured proxy.

content.register_protocol_handler:
  default: ask
  type: BoolAsk
  supports_pattern: true
  backend:
    QtWebKit: false
    QtWebEngine: Qt 5.11
  desc: Allow websites to register protocol handlers via
    `navigator.registerProtocolHandler`.

content.ssl_strict:
  default: ask
  type: BoolAsk
  supports_pattern: true
  desc: Validate SSL handshakes.

content.user_stylesheets:
  type:
    name: ListOrValue
    valtype: File
    none_ok: True
  default: []
  desc: List of user stylesheet filenames to use.

content.webgl:
  default: true
  type: Bool
  supports_pattern: true
  desc: Enable WebGL.

content.webrtc_ip_handling_policy:
  default: all-interfaces
  type:
    name: String
    valid_values:
      - all-interfaces: WebRTC has the right to enumerate all interfaces and
            bind them to discover public interfaces.
      - default-public-and-private-interfaces: WebRTC should only use the
            default route used by http. This also exposes the associated
            default private address. Default route is the route chosen by the
            OS on a multi-homed endpoint.
      - default-public-interface-only: WebRTC should only use the default route
            used by http. This doesn't expose any local addresses.
      - disable-non-proxied-udp: WebRTC should only use TCP to contact peers or
            servers unless the proxy server supports UDP. This doesn't expose
            any local addresses either.
  default: all-interfaces
  backend:
    QtWebKit: false
    QtWebEngine: Qt 5.9.2
  restart: true
  desc: >-
    Which interfaces to expose via WebRTC.

    On Qt 5.10, this option doesn't work because of a Qt bug.

content.xss_auditing:
  type: Bool
  default: false
  supports_pattern: true
  desc: >-
    Monitor load requests for cross-site scripting attempts.

    Suspicious scripts will be blocked and reported in the inspector's
    JavaScript console.

    Note that bypasses for the XSS auditor are widely known and it can be
    abused for cross-site info leaks in some scenarios, see:
    https://www.chromium.org/developers/design-documents/xss-auditor

content.mute:
  default: false
  type: Bool
  supports_pattern: true
  desc: >-
    Automatically mute tabs.

    Note that if the `:tab-mute` command is used, the mute status for the
    affected tab is now controlled manually, and this setting doesn't have any
    effect.

# emacs: '

## completion

completion.cmd_history_max_items:
  default: 100
  type:
    name: Int
    minval: -1
  desc: >-
    Number of commands to save in the command history.

    0: no history / -1: unlimited

completion.height:
  type:
    name: PercOrInt
    minperc: 0
    maxperc: 100
    minint: 1
  default: 50%
  desc: Height (in pixels or as percentage of the window) of the completion.

completion.quick:
  default: true
  type: Bool
  desc: "Move on to the next part when there's only one possible completion
    left."

completion.show:
  default: always
  type:
    name: String
    valid_values:
      - always: Whenever a completion is available.
      - auto: Whenever a completion is requested.
      - never: Never.
  desc: When to show the autocompletion window.

completion.shrink:
  default: false
  type: Bool
  desc: Shrink the completion to be smaller than the configured size if
    there are no scrollbars.

completion.scrollbar.width:
  default: 12
  type:
    name: Int
    minval: 0
  desc: Width (in pixels) of the scrollbar in the completion window.

completion.scrollbar.padding:
  default: 2
  type:
    name: Int
    minval: 0
  desc: Padding (in pixels) of the scrollbar handle in the completion window.

completion.timestamp_format:
  type:
    name: String
    none_ok: true
  default: '%Y-%m-%d'
  desc: >-
    Format of timestamps (e.g. for the history completion).

    See https://sqlite.org/lang_datefunc.html for allowed substitutions.

completion.web_history.exclude:
  type:
    name: List
    valtype: UrlPattern
    none_ok: true
  default: []
  restart: true
  desc: >-
    A list of patterns which should not be shown in the history.

    This only affects the completion. Matching URLs are still saved in the
    history (and visible on the qute://history page), but hidden in the
    completion.

    Changing this setting will cause the completion history to be regenerated
    on the next start, which will take a short while.

completion.web_history_max_items:
  renamed: completion.web_history.max_items

completion.web_history.max_items:
  default: -1
  type:
    name: Int
    minval: -1
    maxval: maxint64
  desc: >-
    Number of URLs to show in the web history.

    0: no history / -1: unlimited

completion.delay:
  default: 0
  type:
    name: Int
    minval: 0
  desc: Delay (in milliseconds) before updating completions after typing a
    character.

completion.min_chars:
  default: 1
  type:
    name: Int
    minval: 1
  desc: Minimum amount of characters needed to update completions.

completion.use_best_match:
  type: Bool
  default: false
  desc: Execute the best-matching command on a partial match.

## downloads

downloads.location.directory:
  default: null
  type:
    name: Directory
    none_ok: true
  desc: >-
    Directory to save downloads to.

    If unset, a sensible OS-specific default is used.

downloads.location.prompt:
  default: true
  type: Bool
  desc: >-
    Prompt the user for the download location.

    If set to false, `downloads.location.directory` will be used.

downloads.location.remember:
  default: true
  type: Bool
  desc: Remember the last used download directory.

downloads.location.suggestion:
  default: path
  type:
    name: String
    valid_values:
      - path: Show only the download path.
      - filename: Show only download filename.
      - both: Show download path and filename.
  desc: What to display in the download filename input.

completion.open_categories:
  type:
    name: FlagList
    valid_values: [searchengines, quickmarks, bookmarks, history]
    none_ok: true
  default:
    - searchengines
    - quickmarks
    - bookmarks
    - history
  desc: Which categories to show (in which order) in the :open completion.

downloads.open_dispatcher:
  type:
    name: String
    none_ok: true
  default: null
  desc: >-
    Default program used to open downloads.

    If null, the default internal handler is used.

    Any `{}` in the string will be expanded to the filename, else the filename
    will be appended.

downloads.position:
  type: VerticalPosition
  default: top
  desc: Where to show the downloaded files.

downloads.remove_finished:
  default: -1
  type:
    name: Int
    minval: -1
  desc: >-
    Duration (in milliseconds) to wait before removing finished downloads.

    If set to -1, downloads are never removed.

## editor

editor.command:
  type:
    name: ShellCommand
    placeholder: true
  default: ["gvim", "-f", "{file}", "-c", "normal {line}G{column0}l"]
  desc: >-
    Editor (and arguments) to use for the `open-editor` command.
    The following placeholders are defined:

    * `{file}`: Filename of the file to be edited.
    * `{line}`: Line in which the caret is found in the text.
    * `{column}`: Column in which the caret is found in the text.
    * `{line0}`: Same as `{line}`, but starting from index 0.
    * `{column0}`: Same as `{column}`, but starting from index 0.


editor.encoding:
  type: Encoding
  default: utf-8
  desc: Encoding to use for the editor.

## hints

hints.auto_follow:
  default: unique-match
  type:
    name: String
    valid_values:
      - always: "Auto-follow whenever there is only a single hint on a page."
      - unique-match: "Auto-follow whenever there is a unique non-empty match
          in either the hint string (word mode) or filter (number mode)."
      - full-match: "Follow the hint when the user typed the whole hint
          (letter, word or number mode) or the element's text (only in number
          mode)."
      - never: "The user will always need to press Enter to follow a hint."
  desc: When a hint can be automatically followed without pressing Enter.

hints.auto_follow_timeout:
  default: 0
  type: Int
  desc: Duration (in milliseconds) to ignore normal-mode key bindings after a
    successful auto-follow.

hints.border:
  default: '1px solid #E3BE23'
  type: String
  desc: CSS border value for hints.

hints.chars:
  default: asdfghjkl
  type:
    name: UniqueCharString
    minlen: 2
    completions:
      - ['asdfghjkl', "Home row"]
      - ['aoeuidnths', "Home row (Dvorak)"]
      - ['abcdefghijklmnopqrstuvwxyz', "All letters"]
  desc: Characters used for hint strings.

hints.dictionary:
  default: /usr/share/dict/words
  type:
    name: File
    required: false
  desc: Dictionary file to be used by the word hints.

hints.find_implementation:
  default: python
  backend: QtWebKit
  type:
    name: String
    valid_values:
    - javascript: Better but slower
    - python: Slightly worse but faster
  desc: Which implementation to use to find elements to hint.

hints.hide_unmatched_rapid_hints:
  default: true
  type: Bool
  desc: Hide unmatched hints in rapid mode.

hints.min_chars:
  default: 1
  type:
    name: Int
    minval: 1
  desc: Minimum number of characters used for hint strings.

hints.mode:
  default: letter
  type:
    name: String
    valid_values:
      - number: Use numeric hints. (In this mode you can also type letters from
          the hinted element to filter and reduce the number of elements that
          are hinted.)
      - letter: Use the characters in the `hints.chars` setting.
      - word: Use hints words based on the html elements and the extra words.
  desc: Mode to use for hints.

hints.next_regexes:
  default:
    - "\\bnext\\b"
    - "\\bmore\\b"
    - "\\bnewer\\b"
    - "\\b[>\u2192\u226B]\\b"
    - "\\b(>>|\xBB)\\b"
    - "\\bcontinue\\b"
  type:
    name: List
    valtype:
      name: Regex
      flags: IGNORECASE
  desc: Comma-separated list of regular expressions to use for 'next' links.

hints.prev_regexes:
  default:
    - "\\bprev(ious)?\\b"
    - "\\bback\\b"
    - "\\bolder\\b"
    - "\\b[<\u2190\u226A]\\b"
    - "\\b(<<|\xAB)\\b"
  type:
    name: List
    valtype:
      name: Regex
      flags: IGNORECASE
  desc: Comma-separated list of regular expressions to use for 'prev' links.

hints.scatter:
  default: true
  type: Bool
  desc: >-
    Scatter hint key chains (like Vimium) or not (like dwb).

    Ignored for number hints.

hints.selectors:
  no_autoconfig: true
  default:
    all:
      - 'a'
      - 'area'
      - 'textarea'
      - 'select'
      - 'input:not([type="hidden"])'
      - 'button'
      - 'frame'
      - 'iframe'
      - 'img'
      - 'link'
      - 'summary'
      - '[onclick]'
      - '[onmousedown]'
      - '[role="link"]'
      - '[role="option"]'
      - '[role="button"]'
      - '[ng-click]'
      - '[ngClick]'
      - '[data-ng-click]'
      - '[x-ng-click]'
      - '[tabindex]'
    links:
      - 'a[href]'
      - 'area[href]'
      - 'link[href]'
      - '[role="link"][href]'
    images:
      - 'img'
    media:
      - 'audio'
      - 'img'
      - 'video'
    url:
      - '[src]'
      - '[href]'
    inputs:
      - 'input[type="text"]'
      - 'input[type="date"]'
      - 'input[type="datetime-local"]'
      - 'input[type="email"]'
      - 'input[type="month"]'
      - 'input[type="number"]'
      - 'input[type="password"]'
      - 'input[type="search"]'
      - 'input[type="tel"]'
      - 'input[type="time"]'
      - 'input[type="url"]'
      - 'input[type="week"]'
      - 'input:not([type])'
      - 'textarea'
  type:
    name: Dict
    keytype: String
    valtype:
      name: List
      none_ok: true
      valtype: String
  supports_pattern: true
  desc: CSS selectors used to determine which elements on a page should have
    hints.

hints.uppercase:
  default: false
  type: Bool
  desc: Make characters in hint strings uppercase.

hints.leave_on_load:
  default: true
  type: Bool
  desc: Leave hint mode when starting a new page load.

## input

input.escape_quits_reporter:
  type: Bool
  default: True
  desc: Allow Escape to quit the crash reporter.

input.forward_unbound_keys:
  default: auto
  type:
    name: String
    valid_values:
    - all: "Forward all unbound keys."
    - auto: "Forward unbound non-alphanumeric keys."
    - none: "Don't forward any keys."
  desc: Which unbound keys to forward to the webview in normal mode.

input.insert_mode.auto_load:
  default: false
  type: Bool
  desc: Automatically enter insert mode if an editable element is focused after
    loading the page.

input.insert_mode.auto_enter:
  default: true
  type: Bool
  desc: Enter insert mode if an editable element is clicked.

input.insert_mode.auto_leave:
  default: true
  type: Bool
  desc: Leave insert mode if a non-editable element is clicked.

input.insert_mode.plugins:
  default: false
  type: Bool
  desc: Switch to insert mode when clicking flash and other plugins.

input.insert_mode.leave_on_load:
  default: true
  type: Bool
  supports_pattern: true
  desc: >-
    Leave insert mode when starting a new page load.

    Patterns may be unreliable on this setting, and they may match the url you
    are navigating to, or the URL you are navigating from.

input.links_included_in_focus_chain:
  default: true
  type: Bool
  supports_pattern: true
  desc: Include hyperlinks in the keyboard focus chain when tabbing.

input.partial_timeout:
  default: 5000
  type:
    name: Int
    minval: 0
    maxval: maxint
  desc: >-
    Timeout (in milliseconds) for partially typed key bindings.

    If the current input forms only partial matches, the keystring will be
    cleared after this time.

input.rocker_gestures:
  default: false
  type: Bool
  desc: >-
    Enable Opera-like mouse rocker gestures.

    This disables the context menu.

input.spatial_navigation:
  default: false
  type: Bool
  supports_pattern: true
  desc: >-
    Enable spatial navigation.

    Spatial navigation consists in the ability to navigate between focusable
    elements in a Web page, such as hyperlinks and form controls, by using
    Left, Right, Up and Down arrow keys. For example, if the user presses the
    Right key, heuristics determine whether there is an element he might be
    trying to reach towards the right and which element he probably wants.

## keyhint

keyhint.blacklist:
  type:
    name: List
    none_ok: true
    valtype:
      name: String
  default: []
  desc: >-
    Keychains that shouldn't be shown in the keyhint dialog.

    Globs are supported, so `;*` will blacklist all keychains starting with
    `;`. Use `*` to disable keyhints.

keyhint.radius:
  type:
    name: Int
    minval: 0
  default: 6
  desc: Rounding radius (in pixels) for the edges of the keyhint dialog.

# emacs: '

keyhint.delay:
  type:
    name: Int
    minval: 0
  default: 500
  desc: Time (in milliseconds) from pressing a key to seeing the keyhint
    dialog.

## messages

messages.timeout:
  type:
    name: Int
    minval: 0
  default: 2000
  desc: >-
    Duration (in milliseconds) to show messages in the statusbar for.

    Set to 0 to never clear messages.

messages.unfocused:
  deleted: true

## prompt

prompt.filebrowser:
  type: Bool
  default: true
  desc: Show a filebrowser in upload/download prompts.

prompt.radius:
  type:
    name: Int
    minval: 0
  default: 8
  desc: Rounding radius (in pixels) for the edges of prompts.

## scrolling

scrolling.bar:
  type:
    name: String
    valid_values:
      - always: Always show the scrollbar.
      - never: Never show the scrollbar.
      - when-searching: Show the scrollbar when searching for text in the
            webpage. With the QtWebKit backend, this is equal to `never`.
  default: when-searching
  desc: When to show the scrollbar.

scrolling.smooth:
  type: Bool
  default: false
  supports_pattern: true
  desc: >-
    Enable smooth scrolling for web pages.

    Note smooth scrolling does not work with the `:scroll-px` command.

## spellcheck

spellcheck.languages:
  type:
    name: List
    valtype:
      name: String
      valid_values:
        - af-ZA: Afrikaans (South Africa)
        - bg-BG: Bulgarian (Bulgaria)
        - ca-ES: Catalan (Spain)
        - cs-CZ: Czech (Czech Republic)
        - da-DK: Danish (Denmark)
        - de-DE: German (Germany)
        - el-GR: Greek (Greece)
        - en-AU: English (Australia)
        - en-CA: English (Canada)
        - en-GB: English (United Kingdom)
        - en-US: English (United States)
        - es-ES: Spanish (Spain)
        - et-EE: Estonian (Estonia)
        - fa-IR: Farsi (Iran)
        - fo-FO: Faroese (Faroe Islands)
        - fr-FR: French (France)
        - he-IL: Hebrew (Israel)
        - hi-IN: Hindi (India)
        - hr-HR: Croatian (Croatia)
        - hu-HU: Hungarian (Hungary)
        - id-ID: Indonesian (Indonesia)
        - it-IT: Italian (Italy)
        - ko: Korean
        - lt-LT: Lithuanian (Lithuania)
        - lv-LV: Latvian (Latvia)
        - nb-NO: Norwegian (Norway)
        - nl-NL: Dutch (Netherlands)
        - pl-PL: Polish (Poland)
        - pt-BR: Portuguese (Brazil)
        - pt-PT: Portuguese (Portugal)
        - ro-RO: Romanian (Romania)
        - ru-RU: Russian (Russia)
        - sh: Serbo-Croatian
        - sk-SK: Slovak (Slovakia)
        - sl-SI: Slovenian (Slovenia)
        - sq: Albanian
        - sr: Serbian
        - sv-SE: Swedish (Sweden)
        - ta-IN: Tamil (India)
        - tg-TG: Tajik (Tajikistan)
        - tr-TR: Turkish (Turkey)
        - uk-UA: Ukrainian (Ukraine)
        - vi-VN: Vietnamese (Viet Nam)
    none_ok: true
  default: []
  desc: >-
    Languages to use for spell checking.

    You can check for available languages and install dictionaries using
    scripts/dictcli.py. Run the script with -h/--help for instructions.
  backend:
    QtWebKit: false
    QtWebEngine: Qt 5.8

## statusbar

statusbar.hide:
  type: Bool
  default: false
  desc: Hide the statusbar unless a message is shown.

statusbar.padding:
  type: Padding
  default:
    top: 1
    bottom: 1
    left: 0
    right: 0
  desc: Padding (in pixels) for the statusbar.

statusbar.position:
  type: VerticalPosition
  default: bottom
  desc: Position of the status bar.

statusbar.widgets:
  type:
    name: List
    valtype:
      name: String
      valid_values:
        - url: "Current page URL."
        - scroll: "Percentage of the current page position like `10%`."
        - scroll_raw: "Raw percentage of the current page position like `10`."
        - history: "Display an arrow when possible to go back/forward in history."
        - tabs: "Current active tab, e.g. `2`."
        - keypress: "Display pressed keys when composing a vi command."
        - progress: "Progress bar for the current page loading."
    none_ok: true
  default: ['keypress', 'url', 'scroll', 'history', 'tabs', 'progress']
  desc: List of widgets displayed in the statusbar.

## tabs

tabs.background:
  default: false
  type: Bool
  desc: Open new tabs (middleclick/ctrl+click) in the background.

tabs.close_mouse_button:
  default: middle
  type:
    name: String
    valid_values:
      - right: "Close tabs on right-click."
      - middle: "Close tabs on middle-click."
      - none: "Don't close tabs using the mouse."
  desc: Mouse button with which to close tabs.

tabs.close_mouse_button_on_bar:
  default: new-tab
  type:
    name: String
    valid_values:
      - new-tab: "Open a new tab."
      - close-current: "Close the current tab."
      - close-last: "Close the last tab."
      - ignore: "Don't do anything."
  desc: How to behave when the close mouse button is pressed on the tab bar.

tabs.favicons.scale:
  default: 1.0
  type:
    name: Float
    minval: 0.0
  desc: >-
    Scaling factor for favicons in the tab bar.

    The tab size is unchanged, so big favicons also require extra
    `tabs.padding`.

tabs.favicons.show:
  default: always
  type:
    name: String
    valid_values:
      - always: Always show favicons.
      - never: Always hide favicons.
      - pinned: Show favicons only on pinned tabs.
  desc: When to show favicons in the tab bar.

tabs.last_close:
  default: ignore
  type:
    name: String
    valid_values:
      - ignore: "Don't do anything."
      - blank: "Load a blank page."
      - startpage: "Load the start page."
      - default-page: "Load the default page."
      - close: "Close the window."
  desc: How to behave when the last tab is closed.

tabs.mousewheel_switching:
  default: true
  type: Bool
  desc: Switch between tabs using the mouse wheel.

tabs.new_position.related:
  default: next
  type: NewTabPosition
  desc: >-
    Position of new tabs opened from another tab.

    See `tabs.new_position.stacking` for controlling stacking behavior.

tabs.new_position.unrelated:
  default: last
  type: NewTabPosition
  desc: >-
    Position of new tabs which are not opened from another tab.

    See `tabs.new_position.stacking` for controlling stacking behavior.

tabs.new_position.stacking:
  default: true
  type: Bool
  desc: >-
    Stack related tabs on top of each other when opened consecutively.

    Only applies for `next` and `prev` values of `tabs.new_position.related`
    and `tabs.new_position.unrelated`.

tabs.padding:
  default:
    top: 0
    bottom: 0
    left: 5
    right: 5
  type: Padding
  desc: Padding (in pixels) around text for tabs.

tabs.mode_on_change:
  default: normal
  type:
    name: String
    valid_values:
      - persist: "Retain the current mode."
      - restore: "Restore previously saved mode."
      - normal:  "Always revert to normal mode."
  desc: When switching tabs, what input mode is applied.

tabs.position:
  default: top
  type: Position
  desc: Position of the tab bar.

tabs.select_on_remove:
  default: 'next'
  type: SelectOnRemove
  desc: Which tab to select when the focused tab is removed.

tabs.show:
  default: always
  type:
    name: String
    valid_values:
    - always: Always show the tab bar.
    - never: Always hide the tab bar.
    - multiple: Hide the tab bar if only one tab is open.
    - switching: Show the tab bar when switching tabs.
  desc: When to show the tab bar.

tabs.show_switching_delay:
  default: 800
  type:
    name: Int
    minval: 0
    maxval: maxint
  desc: "Duration (in milliseconds) to show the tab bar before hiding it when
    tabs.show is set to 'switching'."

tabs.tabs_are_windows:
  default: false
  type: Bool
  desc: Open a new window for every tab.

tabs.title.alignment:
  default: left
  type: TextAlignment
  desc: Alignment of the text inside of tabs.

tabs.title.format:
  default: '{audio}{index}: {current_title}'
  type:
    name: FormatString
    fields:
      - perc
      - perc_raw
      - current_title
      - title_sep
      - index
      - id
      - scroll_pos
      - host
      - private
      - current_url
      - protocol
      - audio
    none_ok: true
  desc: |
    Format to use for the tab title.
    The following placeholders are defined:

    * `{perc}`: Percentage as a string like `[10%]`.
    * `{perc_raw}`: Raw percentage, e.g. `10`.
    * `{current_title}`: Title of the current web page.
    * `{title_sep}`: The string ` - ` if a title is set, empty otherwise.
    * `{index}`: Index of this tab.
    * `{id}`: Internal tab ID of this tab.
    * `{scroll_pos}`: Page scroll position.
    * `{host}`: Host of the current web page.
    * `{backend}`: Either ''webkit'' or ''webengine''
    * `{private}`: Indicates when private mode is enabled.
    * `{current_url}`: URL of the current web page.
    * `{protocol}`: Protocol (http/https/...) of the current web page.
    * `{audio}`: Indicator for audio/mute status.

tabs.title.format_pinned:
  default: '{index}'
  type:
    name: FormatString
    fields:
      - perc
      - perc_raw
      - current_title
      - title_sep
      - index
      - id
      - scroll_pos
      - host
      - private
      - current_url
      - protocol
      - audio
    none_ok: true
  desc: Format to use for the tab title for pinned tabs. The same placeholders
    like for `tabs.title.format` are defined.

tabs.width.bar:
  renamed: tabs.width

tabs.width:
  default: 20%
  type:
    name: PercOrInt
    minperc: 0
    maxperc: 100
    minint: 1
  desc: "Width (in pixels or as percentage of the window) of the tab bar if
    it's vertical."

tabs.min_width:
  default: -1
  type:
    name: Int
    minval: -1
    maxval: maxint
  desc: >-
    Minimum width (in pixels) of tabs (-1 for the default minimum size behavior).

    This setting only applies when tabs are horizontal.

    This setting does not apply to pinned tabs, unless `tabs.pinned.shrink` is False.

tabs.max_width:
  default: -1
  type:
    name: Int
    minval: -1
    maxval: maxint
  desc: >-
    Maximum width (in pixels) of tabs (-1 for no maximum).

    This setting only applies when tabs are horizontal.

    This setting does not apply to pinned tabs, unless `tabs.pinned.shrink` is
    False.

    This setting may not apply properly if max_width is smaller than the
    minimum size of tab contents, or smaller than tabs.min_width.

tabs.width.indicator:
  renamed: tabs.indicator.width

tabs.indicator.width:
  default: 3
  type:
    name: Int
    minval: 0
  desc: Width (in pixels) of the progress indicator (0 to disable).

tabs.indicator_padding:
  renamed: tabs.indicator.padding

tabs.indicator.padding:
  default:
    top: 2
    bottom: 2
    left: 0
    right: 4
  type: Padding
  desc: Padding (in pixels) for tab indicators.

tabs.width.pinned:
  deleted: true

tabs.pinned.shrink:
  default: true
  type: Bool
  desc: Shrink pinned tabs down to their contents.

tabs.pinned.frozen:
    type: Bool
    default: True
    desc: Force pinned tabs to stay at fixed URL.

tabs.undo_stack_size:
  default: 100
  type:
    name: Int
    minval: -1
    maxval: maxint
  desc: Number of close tab actions to remember, per window (-1 for no maximum).

tabs.wrap:
  default: true
  type: Bool
  desc: Wrap when changing tabs.

<<<<<<< HEAD
tabs.focus_stack_size:
  default: 10
  type:
    name: Int
    minval: -1
    maxval: maxint
    zero_ok: false
  desc: Maximum stack size to remember for tab switches (-1 for no maximum).
=======
tabs.tooltips:
  default: true
  type: Bool
  desc: >-
    Show tooltips on tabs.

    Note this setting only affects windows opened after it has been set.
>>>>>>> 19db15c1

## url

url.auto_search:
  type:
    name: String
    valid_values:
      - naive: Use simple/naive check.
      - dns: Use DNS requests (might be slow!).
      - never: Never search automatically.
  default: naive
  desc: What search to start when something else than a URL is entered.

url.default_page:
  type: FuzzyUrl
  default: https://start.duckduckgo.com/
  desc: >-
    Page to open if :open -t/-b/-w is used without URL.

    Use `about:blank` for a blank page.

url.incdec_segments:
  type:
    name: FlagList
    valid_values: [host, port, path, query, anchor]
  default: [path, query]
  desc: URL segments where `:navigate increment/decrement` will search for
    a number.

url.open_base_url:
  type: Bool
  default: false
  desc: Open base URL of the searchengine if a searchengine shortcut is invoked without parameters.

url.searchengines:
  default:
    DEFAULT: https://duckduckgo.com/?q={}
  type:
    name: Dict
    required_keys: ['DEFAULT']
    keytype:
      name: String
      forbidden: ' '
    valtype: SearchEngineUrl
  desc: >-
    Search engines which can be used via the address bar.

    Maps a search engine name (such as `DEFAULT`, or `ddg`) to a URL with a
    `{}` placeholder. The placeholder will be replaced by the search term, use
    `{{` and `}}` for literal `{`/`}` signs.

    The search engine named `DEFAULT` is used when `url.auto_search` is turned
    on and something else than a URL was entered to be opened. Other search
    engines can be used by prepending the search engine name to the search
    term, e.g.  `:open google qutebrowser`.

url.start_pages:
  type:
    name: ListOrValue
    valtype: FuzzyUrl
  default: ["https://start.duckduckgo.com"]
  desc: Page(s) to open at the start.

url.yank_ignored_parameters:
  type:
    name: List
    valtype: String
    none_ok: true
  default:
    - ref
    - utm_source
    - utm_medium
    - utm_campaign
    - utm_term
    - utm_content
  desc: URL parameters to strip with `:yank url`.

## window

window.hide_wayland_decoration:
  renamed: window.hide_decoration

window.hide_decoration:
  type: Bool
  default: false
  desc: |
    Hide the window decoration.

    This setting requires a restart on Wayland.

window.title_format:
  type:
    name: FormatString
    fields:
      - perc
      - perc_raw
      - current_title
      - title_sep
      - id
      - scroll_pos
      - host
      - backend
      - private
      - current_url
      - protocol
      - audio
  default: '{perc}{current_title}{title_sep}qutebrowser'
  desc: |
    Format to use for the window title. The same placeholders like for
    `tabs.title.format` are defined.

## zoom

zoom.default:
  type: Perc
  default: 100%
  desc: Default zoom level.

zoom.levels:
  type:
    name: List
    valtype:
      name: Perc
      minval: 0
  default:
    - 25%
    - 33%
    - 50%
    - 67%
    - 75%
    - 90%
    - 100%
    - 110%
    - 125%
    - 150%
    - 175%
    - 200%
    - 250%
    - 300%
    - 400%
    - 500%
  desc: Available zoom levels.

zoom.mouse_divider:
  default: 512
  type:
    name: Int
    minval: 0
  desc: Number of zoom increments to divide the mouse wheel movements to.

zoom.text_only:
  type: Bool
  default: false
  backend: QtWebKit
  supports_pattern: true
  desc: Apply the zoom factor on a frame only to the text or to all content.

## colors

colors.completion.fg:
  default: ["white", "white", "white"]
  type:
    name: ListOrValue
    valtype: QtColor
  desc: >-
    Text color of the completion widget.

    May be a single color to use for all columns or a list of three colors,
    one for each column.

colors.completion.odd.bg:
  default: '#444444'
  type: QssColor
  desc: Background color of the completion widget for odd rows.

colors.completion.even.bg:
  default: '#333333'
  type: QssColor
  desc: Background color of the completion widget for even rows.

colors.completion.category.fg:
  default: white
  type: QtColor
  desc: Foreground color of completion widget category headers.

colors.completion.category.bg:
  default: 'qlineargradient(x1:0, y1:0, x2:0, y2:1, stop:0 #888888,
    stop:1 #505050)'
  type: QssColor
  desc: Background color of the completion widget category headers.

colors.completion.category.border.top:
  default: black
  type: QssColor
  desc: Top border color of the completion widget category headers.

colors.completion.category.border.bottom:
  default: black
  type: QssColor
  desc: Bottom border color of the completion widget category headers.

colors.completion.item.selected.fg:
  default: black
  type: QtColor
  desc: Foreground color of the selected completion item.

colors.completion.item.selected.bg:
  default: '#e8c000'
  type: QssColor
  desc: Background color of the selected completion item.

colors.completion.item.selected.border.top:
  default: '#bbbb00'
  type: QssColor
  desc: Top border color of the selected completion item.

colors.completion.item.selected.border.bottom:
  default: '#bbbb00'
  type: QssColor
  desc: Bottom border color of the selected completion item.

colors.completion.item.selected.match.fg:
  default: '#ff4444'
  type: QtColor
  desc: Foreground color of the matched text in the selected completion item.

colors.completion.match.fg:
  default: '#ff4444'
  type: QtColor
  desc: Foreground color of the matched text in the completion.

colors.completion.scrollbar.fg:
  default: white
  type: QssColor
  desc: Color of the scrollbar handle in the completion view.

colors.completion.scrollbar.bg:
  default: '#333333'
  type: QssColor
  desc: Color of the scrollbar in the completion view.

colors.downloads.bar.bg:
  default: black
  type: QssColor
  desc: Background color for the download bar.

colors.downloads.start.fg:
  default: white
  type: QtColor
  desc: Color gradient start for download text.

colors.downloads.start.bg:
  default: '#0000aa'
  type: QtColor
  desc: Color gradient start for download backgrounds.

colors.downloads.stop.fg:
  default: white
  type: QtColor
  desc: Color gradient end for download text.

colors.downloads.stop.bg:
  default: '#00aa00'
  type: QtColor
  desc: Color gradient stop for download backgrounds.

colors.downloads.system.fg:
  default: rgb
  type: ColorSystem
  desc: Color gradient interpolation system for download text.

colors.downloads.system.bg:
  default: rgb
  type: ColorSystem
  desc: Color gradient interpolation system for download backgrounds.

colors.downloads.error.fg:
  default: white
  type: QtColor
  desc: Foreground color for downloads with errors.

colors.downloads.error.bg:
  default: red
  type: QtColor
  desc: Background color for downloads with errors.

colors.hints.fg:
  default: black
  type: QssColor
  desc: Font color for hints.

colors.hints.bg:
  default: qlineargradient(x1:0, y1:0, x2:0, y2:1,
    stop:0 rgba(255, 247, 133, 0.8), stop:1 rgba(255, 197, 66, 0.8))
  type: QssColor
  desc: >-
    Background color for hints.

    Note that you can use a `rgba(...)` value for transparency.

colors.hints.match.fg:
  default: green
  type: QtColor
  desc: Font color for the matched part of hints.

colors.keyhint.fg:
  default: '#FFFFFF'
  type: QssColor
  desc: Text color for the keyhint widget.

colors.keyhint.suffix.fg:
  default: '#FFFF00'
  type: QssColor
  desc: Highlight color for keys to complete the current keychain.

colors.keyhint.bg:
  default: rgba(0, 0, 0, 80%)
  type: QssColor
  desc: Background color of the keyhint widget.

colors.messages.error.fg:
  default: white
  type: QssColor
  desc: Foreground color of an error message.

colors.messages.error.bg:
  default: red
  type: QssColor
  desc: Background color of an error message.

colors.messages.error.border:
  default: '#bb0000'
  type: QssColor
  desc: Border color of an error message.

colors.messages.warning.fg:
  default: white
  type: QssColor
  desc: Foreground color of a warning message.

colors.messages.warning.bg:
  default: darkorange
  type: QssColor
  desc: Background color of a warning message.

colors.messages.warning.border:
  default: '#d47300'
  type: QssColor
  desc: Border color of a warning message.

colors.messages.info.fg:
  default: white
  type: QssColor
  desc: Foreground color of an info message.

colors.messages.info.bg:
  default: black
  type: QssColor
  desc: Background color of an info message.

colors.messages.info.border:
  default: '#333333'
  type: QssColor
  desc: Border color of an info message.

colors.prompts.fg:
  default: white
  type: QssColor
  desc: Foreground color for prompts.

colors.prompts.border:
  default: 1px solid gray
  type: String
  desc: Border used around UI elements in prompts.

colors.prompts.bg:
  default: '#444444'
  type: QssColor
  desc: Background color for prompts.

colors.prompts.selected.bg:
  default: grey
  type: QssColor
  desc: Background color for the selected item in filename prompts.

colors.statusbar.normal.fg:
  default: white
  type: QssColor
  desc: Foreground color of the statusbar.

colors.statusbar.normal.bg:
  default: black
  type: QssColor
  desc: Background color of the statusbar.

colors.statusbar.insert.fg:
  default: white
  type: QssColor
  desc: Foreground color of the statusbar in insert mode.

colors.statusbar.insert.bg:
  default: darkgreen
  type: QssColor
  desc: Background color of the statusbar in insert mode.

colors.statusbar.passthrough.fg:
  default: white
  type: QssColor
  desc: Foreground color of the statusbar in passthrough mode.

colors.statusbar.passthrough.bg:
  default: darkblue
  type: QssColor
  desc: Background color of the statusbar in passthrough mode.

colors.statusbar.private.fg:
  default: white
  type: QssColor
  desc: Foreground color of the statusbar in private browsing mode.

colors.statusbar.private.bg:
  default: '#666666'
  type: QssColor
  desc: Background color of the statusbar in private browsing mode.

colors.statusbar.command.fg:
  default: white
  type: QssColor
  desc: Foreground color of the statusbar in command mode.

colors.statusbar.command.bg:
  default: black
  type: QssColor
  desc: Background color of the statusbar in command mode.

colors.statusbar.command.private.fg:
  default: white
  type: QssColor
  desc: Foreground color of the statusbar in private browsing + command mode.

colors.statusbar.command.private.bg:
  default: grey
  type: QssColor
  desc: Background color of the statusbar in private browsing + command mode.

colors.statusbar.caret.fg:
  default: white
  type: QssColor
  desc: Foreground color of the statusbar in caret mode.

colors.statusbar.caret.bg:
  default: purple
  type: QssColor
  desc: Background color of the statusbar in caret mode.

colors.statusbar.caret.selection.fg:
  default: white
  type: QssColor
  desc: Foreground color of the statusbar in caret mode with a selection.

colors.statusbar.caret.selection.bg:
  default: '#a12dff'
  type: QssColor
  desc: Background color of the statusbar in caret mode with a selection.

colors.statusbar.progress.bg:
  default: white
  type: QssColor
  desc: Background color of the progress bar.

colors.statusbar.url.fg:
  default: white
  type: QssColor
  desc: Default foreground color of the URL in the statusbar.

colors.statusbar.url.error.fg:
  default: orange
  type: QssColor
  desc: Foreground color of the URL in the statusbar on error.

colors.statusbar.url.hover.fg:
  default: aqua
  type: QssColor
  desc: Foreground color of the URL in the statusbar for hovered links.

colors.statusbar.url.success.http.fg:
  default: white
  type: QssColor
  desc: Foreground color of the URL in the statusbar on successful load (http).

colors.statusbar.url.success.https.fg:
  default: lime
  type: QssColor
  desc: Foreground color of the URL in the statusbar on successful load
    (https).

colors.statusbar.url.warn.fg:
  default: yellow
  type: QssColor
  desc: "Foreground color of the URL in the statusbar when there's a warning."

colors.tabs.bar.bg:
  default: '#555555'
  type: QssColor
  desc: Background color of the tab bar.

colors.tabs.indicator.start:
  default: '#0000aa'
  type: QtColor
  desc: Color gradient start for the tab indicator.

colors.tabs.indicator.stop:
  default: '#00aa00'
  type: QtColor
  desc: Color gradient end for the tab indicator.

colors.tabs.indicator.error:
  default: '#ff0000'
  type: QtColor
  desc: Color for the tab indicator on errors.

colors.tabs.indicator.system:
  default: rgb
  type: ColorSystem
  desc: Color gradient interpolation system for the tab indicator.

colors.tabs.odd.fg:
  default: white
  type: QtColor
  desc: Foreground color of unselected odd tabs.

colors.tabs.odd.bg:
  default: grey
  type: QtColor
  desc: Background color of unselected odd tabs.

colors.tabs.even.fg:
  default: white
  type: QtColor
  desc: Foreground color of unselected even tabs.

colors.tabs.even.bg:
  default: darkgrey
  type: QtColor
  desc: Background color of unselected even tabs.

colors.tabs.selected.odd.fg:
  default: white
  type: QtColor
  desc: Foreground color of selected odd tabs.

colors.tabs.selected.odd.bg:
  default: black
  type: QtColor
  desc: Background color of selected odd tabs.

colors.tabs.selected.even.fg:
  default: white
  type: QtColor
  desc: Foreground color of selected even tabs.

colors.tabs.selected.even.bg:
  default: black
  type: QtColor
  desc: Background color of selected even tabs.

colors.tabs.pinned.odd.fg:
  default: white
  type: QtColor
  desc: Foreground color of pinned unselected odd tabs.

colors.tabs.pinned.odd.bg:
  default: seagreen
  type: QtColor
  desc: Background color of pinned unselected odd tabs.

colors.tabs.pinned.even.fg:
  default: white
  type: QtColor
  desc: Foreground color of pinned unselected even tabs.

colors.tabs.pinned.even.bg:
  default: darkseagreen
  type: QtColor
  desc: Background color of pinned unselected even tabs.

colors.tabs.pinned.selected.odd.fg:
  default: white
  type: QtColor
  desc: Foreground color of pinned selected odd tabs.

colors.tabs.pinned.selected.odd.bg:
  default: black
  type: QtColor
  desc: Background color of pinned selected odd tabs.

colors.tabs.pinned.selected.even.fg:
  default: white
  type: QtColor
  desc: Foreground color of pinned selected even tabs.

colors.tabs.pinned.selected.even.bg:
  default: black
  type: QtColor
  desc: Background color of pinned selected even tabs.

colors.webpage.bg:
  default: white
  type:
    name: QtColor
    none_ok: true
  desc: "Background color for webpages if unset (or empty to use the theme's
    color)."

## fonts

fonts.monospace:
  default: '"xos4 Terminus", Terminus, Monospace, "DejaVu Sans Mono", Monaco,
    "Bitstream Vera Sans Mono", "Andale Mono", "Courier New", Courier,
    "Liberation Mono", monospace, Fixed, Consolas, Terminal'
  type: Font
  desc: >-
    Default monospace fonts.

    Whenever "monospace" is used in a font setting, it's replaced with the
    fonts listed here.

# emacs: '

fonts.completion.entry:
  default: 10pt monospace
  type: Font
  desc: Font used in the completion widget.

fonts.completion.category:
  default: bold 10pt monospace
  type: Font
  desc: Font used in the completion categories.

fonts.debug_console:
  default: 10pt monospace
  type: QtFont
  desc: Font used for the debugging console.

fonts.downloads:
  default: 10pt monospace
  type: Font
  desc: Font used for the downloadbar.

fonts.hints:
  default: bold 10pt monospace
  type: Font
  desc: Font used for the hints.

fonts.keyhint:
  default: 10pt monospace
  type: Font
  desc: Font used in the keyhint widget.

fonts.messages.error:
  default: 10pt monospace
  type: Font
  desc: Font used for error messages.

fonts.messages.info:
  default: 10pt monospace
  type: Font
  desc: Font used for info messages.

fonts.messages.warning:
  default: 10pt monospace
  type: Font
  desc: Font used for warning messages.

fonts.prompts:
  default: 10pt sans-serif
  type: Font
  desc: Font used for prompts.

fonts.statusbar:
  default: 10pt monospace
  type: Font
  desc: Font used in the statusbar.

fonts.tabs:
  default: 10pt monospace
  type: QtFont
  desc: Font used in the tab bar.

fonts.web.family.standard:
  default: ''
  type:
    name: FontFamily
    none_ok: true
  desc: Font family for standard fonts.

fonts.web.family.fixed:
  default: ''
  type:
    name: FontFamily
    none_ok: true
  desc: Font family for fixed fonts.

fonts.web.family.serif:
  default: ''
  type:
    name: FontFamily
    none_ok: true
  desc: Font family for serif fonts.

fonts.web.family.sans_serif:
  default: ''
  type:
    name: FontFamily
    none_ok: true
  desc: Font family for sans-serif fonts.

fonts.web.family.cursive:
  default: ''
  type:
    name: FontFamily
    none_ok: true
  desc: Font family for cursive fonts.

fonts.web.family.fantasy:
  default: ''
  type:
    name: FontFamily
    none_ok: true
  desc: Font family for fantasy fonts.

# Defaults for web_size_* from WebEngineSettings::initDefaults in
# qtwebengine/src/core/web_engine_settings.cpp and
# QWebSettings::QWebSettings() in
# qtwebkit/Source/WebKit/qt/Api/qwebsettings.cpp

fonts.web.size.default:
  default: 16
  type:
    name: Int
    minval: 1
    maxval: maxint
  desc: Default font size (in pixels) for regular text.

fonts.web.size.default_fixed:
  default: 13
  type:
    name: Int
    minval: 1
    maxval: maxint
  desc: Default font size (in pixels) for fixed-pitch text.

fonts.web.size.minimum:
  default: 0
  type:
    name: Int
    minval: 0
    maxval: maxint
  desc: Hard minimum font size (in pixels).

fonts.web.size.minimum_logical:
  # This is 0 as default on QtWebKit, and 6 on QtWebEngine - so let's
  # just go for 6 here.
  default: 6
  type:
    name: Int
    minval: 0
    maxval: maxint
  desc: Minimum logical font size (in pixels) that is applied when zooming out.

## keybindings

bindings.key_mappings:
  default:
    <Ctrl-[>: <Escape>
    <Ctrl-6>: <Ctrl-^>
    <Ctrl-M>: <Return>
    <Ctrl-J>: <Return>
    <Shift-Return>: <Return>
    <Enter>: <Return>
    <Shift-Enter>: <Return>
    <Ctrl-Enter>: <Ctrl-Return>
  type:
    name: Dict
    none_ok: true
    keytype: Key
    valtype: Key
  desc: >-
    This setting can be used to map keys to other keys.

    When the key used as dictionary-key is pressed, the binding for the key
    used as dictionary-value is invoked instead.

    This is useful for global remappings of keys, for example to map Ctrl-[ to
    Escape.

    Note that when a key is bound (via `bindings.default` or
    `bindings.commands`), the mapping is ignored.

bindings.default:
  no_autoconfig: true
  default:
    normal:
      <Escape>: clear-keychain ;; search ;; fullscreen --leave
      o: set-cmd-text -s :open
      go: set-cmd-text :open {url:pretty}
      O: set-cmd-text -s :open -t
      gO: set-cmd-text :open -t -r {url:pretty}
      xo: set-cmd-text -s :open -b
      xO: set-cmd-text :open -b -r {url:pretty}
      wo: set-cmd-text -s :open -w
      wO: set-cmd-text :open -w {url:pretty}
      /: set-cmd-text /
      ?: set-cmd-text ?
      ":": "set-cmd-text :"
      ga: open -t
      <Ctrl-T>: open -t
      <Ctrl-N>: open -w
      <Ctrl-Shift-N>: open -p
      d: tab-close
      <Ctrl-W>: tab-close
      <Ctrl-Shift-W>: close
      D: tab-close -o
      co: tab-only
      T: tab-focus
      gm: tab-move
      gl: tab-move -
      gr: tab-move +
      J: tab-next
      <Ctrl-PgDown>: tab-next
      K: tab-prev
      <Ctrl-PgUp>: tab-prev
      gC: tab-clone
      r: reload
      <F5>: reload
      R: reload -f
      <Ctrl-F5>: reload -f
      H: back
      <back>: back
      th: back -t
      wh: back -w
      L: forward
      <forward>: forward
      tl: forward -t
      wl: forward -w
      <F11>: fullscreen
      f: hint
      F: hint all tab
      wf: hint all window
      ;b: hint all tab-bg
      ;f: hint all tab-fg
      ;h: hint all hover
      ;i: hint images
      ;I: hint images tab
      ;o: hint links fill :open {hint-url}
      ;O: hint links fill :open -t -r {hint-url}
      ;y: hint links yank
      ;Y: hint links yank-primary
      ;r: hint --rapid links tab-bg
      ;R: hint --rapid links window
      ;d: hint links download
      ;t: hint inputs
      gi: hint inputs --first
      h: scroll left
      j: scroll down
      k: scroll up
      l: scroll right
      u: undo
      <Ctrl-Shift-T>: undo
      gg: scroll-to-perc 0
      G: scroll-to-perc
      n: search-next
      N: search-prev
      i: enter-mode insert
      v: enter-mode caret
      "`": enter-mode set_mark
      "'": enter-mode jump_mark
      yy: yank
      yY: yank -s
      yt: yank title
      yT: yank title -s
      yd: yank domain
      yD: yank domain -s
      yp: yank pretty-url
      yP: yank pretty-url -s
      ym: yank inline [{title}]({url})
      yM: yank inline [{title}]({url}) -s
      pp: open -- {clipboard}
      pP: open -- {primary}
      Pp: open -t -- {clipboard}
      PP: open -t -- {primary}
      wp: open -w -- {clipboard}
      wP: open -w -- {primary}
      m: quickmark-save
      b: set-cmd-text -s :quickmark-load
      B: set-cmd-text -s :quickmark-load -t
      wb: set-cmd-text -s :quickmark-load -w
      M: bookmark-add
      gb: set-cmd-text -s :bookmark-load
      gB: set-cmd-text -s :bookmark-load -t
      wB: set-cmd-text -s :bookmark-load -w
      sf: save
      ss: set-cmd-text -s :set
      sl: set-cmd-text -s :set -t
      sk: set-cmd-text -s :bind
      -: zoom-out
      +: zoom-in
      =: zoom
      "[[": navigate prev
      "]]": navigate next
      "{{": navigate prev -t
      "}}": navigate next -t
      gu: navigate up
      gU: navigate up -t
      <Ctrl-A>: navigate increment
      <Ctrl-X>: navigate decrement
      wi: inspector
      gd: download
      ad: download-cancel
      cd: download-clear
      gf: view-source
      gt: set-cmd-text -s :buffer
      <Ctrl-Tab>: tab-focus last
      <Ctrl-Shift-Tab>: nop
      <Ctrl-^>: tab-focus last
      <Ctrl-V>: enter-mode passthrough
      <Ctrl-Q>: quit
      ZQ: quit
      ZZ: quit --save
      <Ctrl-F>: scroll-page 0 1
      <Ctrl-B>: scroll-page 0 -1
      <Ctrl-D>: scroll-page 0 0.5
      <Ctrl-U>: scroll-page 0 -0.5
      <Alt-1>: tab-focus 1
      g0: tab-focus 1
      g^: tab-focus 1
      <Alt-2>: tab-focus 2
      <Alt-3>: tab-focus 3
      <Alt-4>: tab-focus 4
      <Alt-5>: tab-focus 5
      <Alt-6>: tab-focus 6
      <Alt-7>: tab-focus 7
      <Alt-8>: tab-focus 8
      <Alt-9>: tab-focus -1
      g$: tab-focus -1
      <Ctrl-h>: home
      <Ctrl-s>: stop
      <Ctrl-Alt-p>: print
      Ss: open qute://settings
      Sb: open qute://bookmarks#bookmarks
      Sq: open qute://bookmarks
      Sh: open qute://history
      <Return>: follow-selected
      <Ctrl-Return>: follow-selected -t
      .: repeat-command
      <Ctrl-p>: tab-pin
      <Alt-m>: tab-mute
      gD: tab-give
      q: record-macro
      "@": run-macro
      tsh: config-cycle -p -t -u *://{url:host}/* content.javascript.enabled ;; reload
      tSh: config-cycle -p -u *://{url:host}/* content.javascript.enabled ;; reload
      tsH: config-cycle -p -t -u *://*.{url:host}/* content.javascript.enabled ;; reload
      tSH: config-cycle -p -u *://*.{url:host}/* content.javascript.enabled ;; reload
      tsu: config-cycle -p -t -u {url} content.javascript.enabled ;; reload
      tSu: config-cycle -p -u {url} content.javascript.enabled ;; reload
      tph: config-cycle -p -t -u *://{url:host}/* content.plugins ;; reload
      tPh: config-cycle -p -u *://{url:host}/* content.plugins ;; reload
      tpH: config-cycle -p -t -u *://*.{url:host}/* content.plugins ;; reload
      tPH: config-cycle -p -u *://*.{url:host}/* content.plugins ;; reload
      tpu: config-cycle -p -t -u {url} content.plugins ;; reload
      tPu: config-cycle -p -u {url} content.plugins ;; reload
      tih: config-cycle -p -t -u *://{url:host}/* content.images ;; reload
      tIh: config-cycle -p -u *://{url:host}/* content.images ;; reload
      tiH: config-cycle -p -t -u *://*.{url:host}/* content.images ;; reload
      tIH: config-cycle -p -u *://*.{url:host}/* content.images ;; reload
      tiu: config-cycle -p -t -u {url} content.images ;; reload
      tIu: config-cycle -p -u {url} content.images ;; reload
    insert:
      <Ctrl-E>: open-editor
      <Shift-Ins>: insert-text -- {primary}
      <Escape>: leave-mode
    hint:
      <Return>: follow-hint
      <Ctrl-R>: hint --rapid links tab-bg
      <Ctrl-F>: hint links
      <Ctrl-B>: hint all tab-bg
      <Escape>: leave-mode
    passthrough:
      <Shift-Escape>: leave-mode
    command:
      <Ctrl-P>: command-history-prev
      <Ctrl-N>: command-history-next
      <Up>: completion-item-focus --history prev
      <Down>: completion-item-focus --history next
      <Shift-Tab>: completion-item-focus prev
      <Tab>: completion-item-focus next
      <Ctrl-Tab>: completion-item-focus next-category
      <Ctrl-Shift-Tab>: completion-item-focus prev-category
      <Ctrl-D>: completion-item-del
      <Shift-Delete>: completion-item-del
      <Ctrl-C>: completion-item-yank
      <Ctrl-Shift-C>: completion-item-yank --sel
      <Return>: command-accept
      <Ctrl-Return>: command-accept --rapid
      <Ctrl-B>: rl-backward-char
      <Ctrl-F>: rl-forward-char
      <Alt-B>: rl-backward-word
      <Alt-F>: rl-forward-word
      <Ctrl-A>: rl-beginning-of-line
      <Ctrl-E>: rl-end-of-line
      <Ctrl-U>: rl-unix-line-discard
      <Ctrl-K>: rl-kill-line
      <Alt-D>: rl-kill-word
      <Ctrl-W>: rl-unix-word-rubout
      <Alt-Backspace>: rl-backward-kill-word
      <Ctrl-Y>: rl-yank
      <Ctrl-?>: rl-delete-char
      <Ctrl-H>: rl-backward-delete-char
      <Escape>: leave-mode
    prompt:
      <Return>: prompt-accept
      <Ctrl-X>: prompt-open-download
      <Ctrl-P>: prompt-open-download --pdfjs
      <Shift-Tab>: prompt-item-focus prev
      <Up>: prompt-item-focus prev
      <Tab>: prompt-item-focus next
      <Down>: prompt-item-focus next
      <Alt-Y>: prompt-yank
      <Alt-Shift-Y>: prompt-yank --sel
      <Ctrl-B>: rl-backward-char
      <Ctrl-F>: rl-forward-char
      <Alt-B>: rl-backward-word
      <Alt-F>: rl-forward-word
      <Ctrl-A>: rl-beginning-of-line
      <Ctrl-E>: rl-end-of-line
      <Ctrl-U>: rl-unix-line-discard
      <Ctrl-K>: rl-kill-line
      <Alt-D>: rl-kill-word
      <Ctrl-W>: rl-unix-word-rubout
      <Alt-Backspace>: rl-backward-kill-word
      <Ctrl-?>: rl-delete-char
      <Ctrl-H>: rl-backward-delete-char
      <Ctrl-Y>: rl-yank
      <Escape>: leave-mode
    yesno:
      <Return>: prompt-accept
      y: prompt-accept yes
      n: prompt-accept no
      Y: prompt-accept --save yes
      N: prompt-accept --save no
      <Alt-Y>: prompt-yank
      <Alt-Shift-Y>: prompt-yank --sel
      <Escape>: leave-mode
    caret:
      v: toggle-selection
      <Space>: toggle-selection
      <Ctrl-Space>: drop-selection
      c: enter-mode normal
      j: move-to-next-line
      k: move-to-prev-line
      l: move-to-next-char
      h: move-to-prev-char
      e: move-to-end-of-word
      w: move-to-next-word
      b: move-to-prev-word
      o: reverse-selection
      "]": move-to-start-of-next-block
      "[": move-to-start-of-prev-block
      "}": move-to-end-of-next-block
      "{": move-to-end-of-prev-block
      "0": move-to-start-of-line
      $: move-to-end-of-line
      gg: move-to-start-of-document
      G: move-to-end-of-document
      Y: yank selection -s
      y: yank selection
      <Return>: yank selection
      H: scroll left
      J: scroll down
      K: scroll up
      L: scroll right
      <Escape>: leave-mode
    register:
      <Escape>: leave-mode
  type:
    name: Dict
    none_ok: true
    keytype: String  # section name
    fixed_keys: ['normal', 'insert', 'hint', 'passthrough', 'command',
                 'prompt', 'yesno', 'caret', 'register']
    valtype:
      name: Dict
      none_ok: true
      keytype: Key
      valtype: Command
  desc: >-
    Default keybindings. If you want to add bindings, modify
    `bindings.commands` instead.

    The main purpose of this setting is that you can set it to an empty
    dictionary if you want to load no default keybindings at all.

    If you want to preserve default bindings (and get new bindings when there
    is an update), use `config.bind()` in `config.py` or the `:bind` command,
    and leave this setting alone.

bindings.commands:
  default: {}
  type:
    name: Dict
    none_ok: true
    keytype: String  # section name
    fixed_keys: ['normal', 'insert', 'hint', 'passthrough', 'command',
                 'prompt', 'yesno', 'caret', 'register']
    valtype:
      name: Dict
      none_ok: true
      keytype: Key
      valtype:
        name: Command
        none_ok: true  # needed for :unbind
  desc: >-
    Keybindings mapping keys to commands in different modes.

    While it's possible to add bindings with this setting, it's recommended to
    use `config.bind()` in `config.py` or the `:bind` command, and leave this
    setting alone.

    This setting is a dictionary containing mode names and dictionaries mapping
    keys to commands:

    `{mode: {key: command}}`

    If you want to map a key to another key, check the `bindings.key_mappings`
    setting instead.

    For modifiers, you can use either `-` or `+` as delimiters, and these
    names:

      * Control: `Control`, `Ctrl`

      * Meta:    `Meta`, `Windows`, `Mod4`

      * Alt:     `Alt`, `Mod1`

      * Shift:   `Shift`

    For simple keys (no `<>`-signs), a capital letter means the key is pressed
    with Shift. For special keys (with `<>`-signs), you need to explicitly add
    `Shift-` to match a key pressed with shift.

    If you want a binding to do nothing, bind it to the `nop` command.
    If you want a default binding to be passed through to the website, bind it
    to null.

    Note that some commands which are only useful for bindings (but not used
    interactively) are hidden from the command completion. See `:help` for a
    full list of available commands.

    The following modes are available:


    * normal: Default mode, where most commands are invoked.


    * insert: Entered when an input field is focused on a website, or by
      pressing `i` in normal mode. Passes through almost all keypresses to the
      website, but has some bindings like `<Ctrl-e>` to open an external
      editor. Note that single keys can't be bound in this mode.

    * hint: Entered when `f` is pressed to select links with the keyboard. Note
      that single keys can't be bound in this mode.

    * passthrough: Similar to insert mode, but passes through all keypresses
      except `<Escape>` to leave the mode. It might be useful to bind
      `<Escape>` to some other key in this mode if you want to be able to send
      an Escape key to the website as well. Note that single keys can't be
      bound in this mode.

    * command: Entered when pressing the `:` key in order to enter a command.
      Note that single keys can't be bound in this mode.

    * prompt: Entered when there's a prompt to display, like for download
      locations or when invoked from JavaScript.

    * yesno: Entered when there's a yes/no prompt displayed.

    * caret: Entered when pressing the `v` mode, used to select text using the
      keyboard.

    * register: Entered when qutebrowser is waiting for a register name/key for
      commands like `:set-mark`.<|MERGE_RESOLUTION|>--- conflicted
+++ resolved
@@ -1780,7 +1780,6 @@
   type: Bool
   desc: Wrap when changing tabs.
 
-<<<<<<< HEAD
 tabs.focus_stack_size:
   default: 10
   type:
@@ -1789,7 +1788,7 @@
     maxval: maxint
     zero_ok: false
   desc: Maximum stack size to remember for tab switches (-1 for no maximum).
-=======
+
 tabs.tooltips:
   default: true
   type: Bool
@@ -1797,7 +1796,6 @@
     Show tooltips on tabs.
 
     Note this setting only affects windows opened after it has been set.
->>>>>>> 19db15c1
 
 ## url
 
