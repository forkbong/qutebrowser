# vim: ft=python fileencoding=utf-8 sts=4 sw=4 et:

# Copyright 2014-2017 Florian Bruhin (The-Compiler) <mail@qutebrowser.org>
#
# This file is part of qutebrowser.
#
# qutebrowser is free software: you can redistribute it and/or modify
# it under the terms of the GNU General Public License as published by
# the Free Software Foundation, either version 3 of the License, or
# (at your option) any later version.
#
# qutebrowser is distributed in the hope that it will be useful,
# but WITHOUT ANY WARRANTY; without even the implied warranty of
# MERCHANTABILITY or FITNESS FOR A PARTICULAR PURPOSE.  See the
# GNU General Public License for more details.
#
# You should have received a copy of the GNU General Public License
# along with qutebrowser.  If not, see <http://www.gnu.org/licenses/>.

"""Things which need to be done really early (e.g. before importing Qt).

At this point we can be sure we have all python 3.4 features available.
"""

try:
    # Importing hunter to register its atexit handler early so it gets called
    # late.
    import hunter  # pylint: disable=unused-import
except ImportError:
    hunter = None

import os
import sys
import faulthandler
import traceback
import signal
import importlib
import datetime
try:
    import tkinter
except ImportError:
    tkinter = None

import pkg_resources

# NOTE: No qutebrowser or PyQt import should be done here, as some early
# initialization needs to take place before that!


START_TIME = datetime.datetime.now()


def _missing_str(name, *, windows=None, pip=None, webengine=False):
    """Get an error string for missing packages.

    Args:
        name: The name of the package.
        windows: String to be displayed for Windows.
        pip: pypi package name.
        webengine: Whether this is checking the QtWebEngine package
    """
    blocks = ["Fatal error: <b>{}</b> is required to run qutebrowser but "
              "could not be imported! Maybe it's not installed?".format(name),
              "<b>The error encountered was:</b><br />%ERROR%"]
    lines = ['Please search for the python3 version of {} in your '
             'distributions packages, or install it via pip.'.format(name)]
    blocks.append('<br />'.join(lines))
    if not webengine:
        lines = ['<b>If you installed a qutebrowser package for your '
                 'distribution, please report this as a bug.</b>']
    blocks.append('<br />'.join(lines))
    if windows is not None:
        lines = ["<b>On Windows:</b>"]
        lines += windows.splitlines()
        blocks.append('<br />'.join(lines))
    if pip is not None:
        lines = ["<b>Using pip:</b>"]
        lines.append("pip3 install {}".format(pip))
        blocks.append('<br />'.join(lines))
    return '<br /><br />'.join(blocks)


def _die(message, exception=None):
    """Display an error message using Qt and quit.

    We import the imports here as we want to do other stuff before the imports.

    Args:
        message: The message to display.
        exception: The exception object if we're handling an exception.
    """
    from PyQt5.QtWidgets import QApplication, QMessageBox
    from PyQt5.QtCore import Qt
    if (('--debug' in sys.argv or '--no-err-windows' in sys.argv) and
            exception is not None):
        print(file=sys.stderr)
        traceback.print_exc()
    app = QApplication(sys.argv)
    if '--no-err-windows' in sys.argv:
        print(message, file=sys.stderr)
        print("Exiting because of --no-err-windows.", file=sys.stderr)
    else:
        if exception is not None:
            message = message.replace('%ERROR%', str(exception))
        msgbox = QMessageBox(QMessageBox.Critical, "qutebrowser: Fatal error!",
                             message)
        msgbox.setTextFormat(Qt.RichText)
        msgbox.resize(msgbox.sizeHint())
        msgbox.exec_()
    app.quit()
    sys.exit(1)


def init_faulthandler(fileobj=sys.__stderr__):
    """Enable faulthandler module if available.

    This print a nice traceback on segfaults.

    We use sys.__stderr__ instead of sys.stderr here so this will still work
    when sys.stderr got replaced, e.g. by "Python Tools for Visual Studio".

    Args:
        fobj: An opened file object to write the traceback to.
    """
    if fileobj is None:
        # When run with pythonw.exe, sys.__stderr__ can be None:
        # https://docs.python.org/3/library/sys.html#sys.__stderr__
        # If we'd enable faulthandler in that case, we just get a weird
        # exception, so we don't enable faulthandler if we have no stdout.
        #
        # Later when we have our data dir available we re-enable faulthandler
        # to write to a file so we can display a crash to the user at the next
        # start.
        return
    faulthandler.enable(fileobj)
    if (hasattr(faulthandler, 'register') and hasattr(signal, 'SIGUSR1') and
            sys.stderr is not None):
        # If available, we also want a traceback on SIGUSR1.
        # pylint: disable=no-member,useless-suppression
        faulthandler.register(signal.SIGUSR1)


def _qt_version():
    """Get the running Qt version.

    Needs to be in a function so we can do a local import easily (to not import
    from QtCore too early) but can patch this out easily for tests.
    """
    from PyQt5.QtCore import qVersion
    return pkg_resources.parse_version(qVersion())


def fix_harfbuzz(args):
    """Fix harfbuzz issues.

    This switches to the most stable harfbuzz font rendering engine available
    on the platform instead of using the system wide one.

    This fixes crashes on various sites.

    - On Qt 5.2 (and probably earlier) the new engine probably has more
      crashes and is also experimental.

      e.g. https://bugreports.qt.io/browse/QTBUG-36099

    - On Qt 5.3.0 there's a bug that affects a lot of websites:
      https://bugreports.qt.io/browse/QTBUG-39278
      So the new engine will be more stable.

    - On Qt 5.3.1 this bug is fixed and the old engine will be the more stable
      one again.

    - On Qt 5.4 the new engine is the default and most bugs are taken care of.

    IMPORTANT: This needs to be done before QWidgets is imported in any way!

    WORKAROUND (remove this when we bump the requirements to 5.3.1)

    Args:
        args: The argparse namespace.
    """
    from qutebrowser.utils import log
    if 'PyQt5.QtWidgets' in sys.modules:
        msg = "Harfbuzz fix attempted but QtWidgets is already imported!"
        if getattr(sys, 'frozen', False):
            log.init.debug(msg)
        else:
            log.init.warning(msg)
    if sys.platform.startswith('linux') and args.harfbuzz == 'auto':
        if _qt_version() == pkg_resources.parse_version('5.3.0'):
            log.init.debug("Using new harfbuzz engine (auto)")
            os.environ['QT_HARFBUZZ'] = 'new'
        elif _qt_version() < pkg_resources.parse_version('5.4.0'):
            log.init.debug("Using old harfbuzz engine (auto)")
            os.environ['QT_HARFBUZZ'] = 'old'
        else:
            log.init.debug("Using system harfbuzz engine (auto)")
    elif args.harfbuzz in ['old', 'new']:
        # forced harfbuzz variant
        # FIXME looking at the Qt code, 'new' isn't a valid value, but leaving
        # it empty and using new yields different behavior...
        # (probably irrelevant when workaround gets removed)
        log.init.debug("Using {} harfbuzz engine (forced)".format(
            args.harfbuzz))
        os.environ['QT_HARFBUZZ'] = args.harfbuzz
    else:
        log.init.debug("Using system harfbuzz engine")


def check_pyqt_core():
    """Check if PyQt core is installed."""
    try:
        import PyQt5.QtCore  # pylint: disable=unused-variable
    except ImportError as e:
        text = _missing_str('PyQt5',
                            windows="Use the installer by Riverbank computing "
                                    "or the standalone qutebrowser exe.<br />"
                                    "http://www.riverbankcomputing.co.uk/"
                                    "software/pyqt/download5")
        text = text.replace('<b>', '')
        text = text.replace('</b>', '')
        text = text.replace('<br />', '\n')
        text = text.replace('%ERROR%', str(e))
        if tkinter and '--no-err-windows' not in sys.argv:
            root = tkinter.Tk()
            root.withdraw()
            tkinter.messagebox.showerror("qutebrowser: Fatal error!", text)
        else:
            print(text, file=sys.stderr)
        if '--debug' in sys.argv or '--no-err-windows' in sys.argv:
            print(file=sys.stderr)
            traceback.print_exc()
        sys.exit(1)


def get_backend(args):
    """Find out what backend to use based on available libraries.

    Note this function returns the backend as a string so we don't have to
    import qutebrowser.utils.usertypes yet.
    """
    try:
        import PyQt5.QtWebKit  # pylint: disable=unused-variable
        webkit_available = True
    except ImportError:
        webkit_available = False

    if args.backend is not None:
        return args.backend
    elif webkit_available:
        return 'webkit'
    else:
        return 'webengine'


def qt_version(qversion=None, qt_version_str=None):
    """Get a Qt version string based on the runtime/compiled versions."""
    if qversion is None:
        from PyQt5.QtCore import qVersion
        qversion = qVersion()
    if qt_version_str is None:
        from PyQt5.QtCore import QT_VERSION_STR
        qt_version_str = QT_VERSION_STR

    if qversion != qt_version_str:
        return '{} (compiled {})'.format(qversion, qt_version_str)
    else:
        return qversion


def check_qt_version(backend):
    """Check if the Qt version is recent enough."""
    from PyQt5.QtCore import PYQT_VERSION, PYQT_VERSION_STR
    from qutebrowser.utils import qtutils
    if (not qtutils.version_check('5.2.0', strict=True) or
            PYQT_VERSION < 0x050200):
        text = ("Fatal error: Qt and PyQt >= 5.2.0 are required, but Qt {} / "
                "PyQt {} is installed.".format(qt_version(),
                                               PYQT_VERSION_STR))
        _die(text)
    elif (backend == 'webengine' and (
            not qtutils.version_check('5.7.1', strict=True) or
            PYQT_VERSION < 0x050700)):
        text = ("Fatal error: Qt >= 5.7.1 and PyQt >= 5.7 are required for "
                "QtWebEngine support, but Qt {} / PyQt {} is installed."
                .format(qt_version(), PYQT_VERSION_STR))
        _die(text)


def check_ssl_support(backend):
    """Check if SSL support is available."""
    from qutebrowser.utils import log

    try:
        from PyQt5.QtNetwork import QSslSocket
    except ImportError:
        _die("Fatal error: Your Qt is built without SSL support.")

    text = ("Could not initialize QtNetwork SSL support. If you use "
            "OpenSSL 1.1 with a PyQt package from PyPI (e.g. on Archlinux "
            "or Debian Stretch), you need to set LD_LIBRARY_PATH to the path "
            "of OpenSSL 1.0.")
    if backend == 'webengine':
        text += " This only affects downloads."

    if not QSslSocket.supportsSsl():
        if backend == 'webkit':
            _die("Could not initialize SSL support.")
        else:
            assert backend == 'webengine'
            log.init.warning(text)


def check_libraries(backend):
    """Check if all needed Python libraries are installed."""
    modules = {
        'pkg_resources':
            _missing_str("pkg_resources/setuptools",
                         windows="Run   python -m ensurepip."),
        'pypeg2':
            _missing_str("pypeg2",
                         pip="pypeg2"),
        'jinja2':
            _missing_str("jinja2",
                         windows="Install from http://www.lfd.uci.edu/"
                                 "~gohlke/pythonlibs/#jinja2 or via pip.",
                         pip="jinja2"),
        'pygments':
            _missing_str("pygments",
                         windows="Install from http://www.lfd.uci.edu/"
                                 "~gohlke/pythonlibs/#pygments or via pip.",
                         pip="pygments"),
        'yaml':
            _missing_str("PyYAML",
                         windows="Use the installers at "
                                 "http://pyyaml.org/download/pyyaml/ (py3.4) "
                                 "or Install via pip.",
                         pip="PyYAML"),
<<<<<<< HEAD
        'PyQt5.QtSql':
            _missing_str("PyQt5.QtSql")
=======
        'PyQt5.QtQml': _missing_str("PyQt5.QtQml"),
>>>>>>> eaecfe58
    }
    if backend == 'webengine':
        modules['PyQt5.QtWebEngineWidgets'] = _missing_str("QtWebEngine",
                                                           webengine=True)
        modules['PyQt5.QtOpenGL'] = _missing_str("PyQt5.QtOpenGL")
        modules['OpenGL'] = _missing_str("PyOpenGL")
    else:
        assert backend == 'webkit'
        modules['PyQt5.QtWebKit'] = _missing_str("PyQt5.QtWebKit")
        modules['PyQt5.QtWebKitWidgets'] = _missing_str(
            "PyQt5.QtWebKitWidgets")

    from qutebrowser.utils import log

    for name, text in modules.items():
        try:
            # https://github.com/pallets/jinja/pull/628
            # https://bitbucket.org/birkenfeld/pygments-main/issues/1314/
            # https://github.com/pallets/jinja/issues/646
            # https://bitbucket.org/fdik/pypeg/commits/dd15ca462b532019c0a3be1d39b8ee2f3fa32f4e
            messages = ['invalid escape sequence',
                        'Flags not at the start of the expression']
            with log.ignore_py_warnings(
                    category=DeprecationWarning,
                    message=r'({})'.format('|'.join(messages))):
                importlib.import_module(name)
        except ImportError as e:
            _die(text, e)


def remove_inputhook():
    """Remove the PyQt input hook.

    Doing this means we can't use the interactive shell anymore (which we don't
    anyways), but we can use pdb instead.
    """
    from PyQt5.QtCore import pyqtRemoveInputHook
    pyqtRemoveInputHook()


def init_log(args):
    """Initialize logging.

    Args:
        args: The argparse namespace.
    """
    from qutebrowser.utils import log
    log.init_log(args)
    log.init.debug("Log initialized.")


def check_optimize_flag():
    from qutebrowser.utils import log
    if sys.flags.optimize >= 2:
        log.init.warning("Running on optimize level higher than 1, "
                         "unexpected behavior may occur.")


def check_sqlite():
    from PyQt5.QtSql import QSqlDatabase
    if not QSqlDatabase.isDriverAvailable('QSQLITE'):
        _die('sqlite driver not available! Is sqlite installed?')


def set_backend(backend):
    """Set the objects.backend global to the given backend (as string)."""
    from qutebrowser.misc import objects
    from qutebrowser.utils import usertypes
    backends = {
        'webkit': usertypes.Backend.QtWebKit,
        'webengine': usertypes.Backend.QtWebEngine,
    }
    objects.backend = backends[backend]


def earlyinit(args):
    """Do all needed early initialization.

    Note that it's vital the other earlyinit functions get called in the right
    order!

    Args:
        args: The argparse namespace.
    """
    # First we initialize the faulthandler as early as possible, so we
    # theoretically could catch segfaults occurring later during earlyinit.
    init_faulthandler()
    # Here we check if QtCore is available, and if not, print a message to the
    # console or via Tk.
    check_pyqt_core()
    # Init logging as early as possible
    init_log(args)
    # Now the faulthandler is enabled we fix the Qt harfbuzzing library, before
    # importing QtWidgets.
    fix_harfbuzz(args)
    # Now we can be sure QtCore is available, so we can print dialogs on
    # errors, so people only using the GUI notice them as well.
    backend = get_backend(args)
    check_qt_version(backend)
    remove_inputhook()
    check_libraries(backend)
    check_ssl_support(backend)
    check_optimize_flag()
    check_sqlite()
    set_backend(backend)<|MERGE_RESOLUTION|>--- conflicted
+++ resolved
@@ -336,12 +336,8 @@
                                  "http://pyyaml.org/download/pyyaml/ (py3.4) "
                                  "or Install via pip.",
                          pip="PyYAML"),
-<<<<<<< HEAD
-        'PyQt5.QtSql':
-            _missing_str("PyQt5.QtSql")
-=======
         'PyQt5.QtQml': _missing_str("PyQt5.QtQml"),
->>>>>>> eaecfe58
+        'PyQt5.QtSql': _missing_str("PyQt5.QtSql"),
     }
     if backend == 'webengine':
         modules['PyQt5.QtWebEngineWidgets'] = _missing_str("QtWebEngine",
