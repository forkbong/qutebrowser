--- conflicted
+++ resolved
@@ -58,30 +58,22 @@
     if any('{url:pretty}' in arg for arg in arglist):
         pretty_url = _current_url(tabbed_browser).toString(QUrl.RemovePassword)
     try:
-        if '{clipboard}' in arglist:
+        if any('{clipboard}' in arg for arg in arglist):
             clipboard = utils.get_clipboard()
-        if '{primary}' in arglist:
+        if any('{primary}' in arg for arg in arglist):
             primary = utils.get_clipboard(selection=True)
     except utils.ClipboardEmptyError as e:
         raise cmdexc.CommandError(e)
     for arg in arglist:
-<<<<<<< HEAD
-        if arg == '{url}':
-            args.append(url)
-        elif arg == '{url:pretty}':
-            args.append(pretty_url)
-        elif arg == '{clipboard}':
-            args.append(clipboard)
-        elif arg == '{primary}':
-            args.append(primary)
-=======
         if '{url}' in arg:
-            args.append(arg.replace('{url}', url))
-        elif '{url:pretty}' in arg:
-            args.append(arg.replace('{url:pretty}', pretty_url))
->>>>>>> 96087bd5
-        else:
-            args.append(arg)
+            arg = arg.replace('{url}', url)
+        if '{url:pretty}' in arg:
+            arg = arg.replace('{url:pretty}', pretty_url)
+        if '{clipboard}' in arg:
+            arg = arg.replace('{clipboard}', clipboard)
+        if '{primary}' in arg:
+            arg = arg.replace('{primary}', primary)
+        args.append(arg)
     return args
 
 
